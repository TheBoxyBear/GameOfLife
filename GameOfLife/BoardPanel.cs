--- conflicted
+++ resolved
@@ -187,17 +187,11 @@
 
     public void Cycle()
     {
-<<<<<<< HEAD
+        void HandleChange(object? _, Point p) => UpdateCell(p.X, p.Y);
+
+        Board.StatusChanged += HandleChange;
         Board.Cycle();
         Render(DrawBoard);
-=======
-        using var g = CreateGraphics();
-        void HandleChange(object? _, Point p) => UpdateCell(p.X, p.Y, g);
-
-        Board.StatusChanged += HandleChange;
-        Board.Cycle();
-        Board.StatusChanged -= HandleChange;
->>>>>>> f89629b8
     }
 
     #region Drawing
